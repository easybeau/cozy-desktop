--- conflicted
+++ resolved
@@ -16,11 +16,7 @@
     "prepublish": "gulp build-package"
   },
   "bin": {
-<<<<<<< HEAD
-    "cozy-data-proxy": "node cli.js"
-=======
     "cozy-data-proxy": "cli.js"
->>>>>>> 75f11b13
   },
   "repository": {
     "type": "git",
