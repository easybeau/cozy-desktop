--- conflicted
+++ resolved
@@ -37,13 +37,8 @@
     "commander": "2.9.0",
     "fs-extra": "0.26.7",
     "lodash.clone": "4.3.2",
-<<<<<<< HEAD
     "lodash.find": "4.3.0",
-    "lodash.isequal": "4.1.1",
-=======
-    "lodash.find": "4.2.1",
     "lodash.isequal": "4.1.3",
->>>>>>> 1e631c22
     "lodash.pick": "4.1.1",
     "micromatch": "2.3.7",
     "mime": "1.3.4",
